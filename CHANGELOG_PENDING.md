--- conflicted
+++ resolved
@@ -1,26 +1,6 @@
 ### Improvements
 
-<<<<<<< HEAD
-- [auto/dotnet] - Add support for `--exact` and `--server` with `pulumi plugin install` via Automation API. BREAKING NOTE: If you are subclassing `Workspace` your `InstallPluginAsync` implementation will need to be updated to reflect the new `PluginInstallOptions` parameter.
-  [#7762](https://github.com/pulumi/pulumi/pull/7796)
-
-- [codegen/go] - Add helper function forms `$fnOutput` that accept
-  `Input`s, return an `Output`, and wrap the underlying `$fn` call.
-  This change addreses
-  [#5758](https://github.com/pulumi/pulumi/issues/) for Go, making it
-  easier to compose functions/datasources with Pulumi resources.
-  [#7784](https://github.com/pulumi/pulumi/pull/7784)
-
-- [sdk/python] - Speed up `pulumi up` on Python projects by optimizing
-  `pip` invocations
-  [#7819](https://github.com/pulumi/pulumi/pull/7819)
-
-- [sdk/dotnet] - Support for calling methods.
-  [#7582](https://github.com/pulumi/pulumi/pull/7582)
-  
 - [build] - make lint returns an accurate status code 
   [#7844](https://github.com/pulumi/pulumi/pull/7844)
-=======
->>>>>>> c7614f50
 
 ### Bug Fixes
