### Improvements
  
- [sdk] - Add `replaceOnChanges` resource option.
  [#7226](https://github.com/pulumi/pulumi/pull/722

<<<<<<< HEAD
- [sdk/go] - Introduce versions of `ResourceOption` accepting `ResourceInput` instead of `Resource`.
  [#7350](https://github.com/pulumi/pulumi/pull/7350/)

  An example scenario enabled by this change is setting a parent to a
  resource that is only known in the `Output` layer. Such scenarios
  commonly occur with multi-lang components.

  func example(ctx *pulumi.Context, parentOutput ResourceOutput) {
     s3.NewBucketObject(ctx, "my-object", &s3.BucketObjectArgs{}, pulumi.ParentInput(parentOutput))
  }

  List of all new types and functions:

  type ResourceInput
  type ProviderResourceInput
  type ProviderResourceOutput

  func DependsOnInputs(o []ResourceInput) ResourceOption
  func ParentInput(r ResourceInput) ResourceOrInvokeOption
  func ProviderInput(pri ProviderResourceInput) ResourceOrInvokeOption
  func ProviderInputMap(inputMap map[string]ProviderResourceInput) ResourceOption
  func ProviderInputs(o ...ProviderResourceInput) ResourceOption

  Automatic promotion of `Resource` to `ResourceInput` is not
  currently supported. Use the following helpers instead:

  func NewResourceInput(resource Resource) ResourceInput
  func NewProviderResourceInput(resource ProviderResource) ProviderResourceInput

=======
- [sdk/go] - Support for authoring resource methods in Go
  [#7379](https://github.com/pulumi/pulumi/pull/7379)
>>>>>>> 824fb397

### Bug Fixes<|MERGE_RESOLUTION|>--- conflicted
+++ resolved
@@ -1,9 +1,8 @@
 ### Improvements
-  
+
 - [sdk] - Add `replaceOnChanges` resource option.
   [#7226](https://github.com/pulumi/pulumi/pull/722
 
-<<<<<<< HEAD
 - [sdk/go] - Introduce versions of `ResourceOption` accepting `ResourceInput` instead of `Resource`.
   [#7350](https://github.com/pulumi/pulumi/pull/7350/)
 
@@ -33,9 +32,7 @@
   func NewResourceInput(resource Resource) ResourceInput
   func NewProviderResourceInput(resource ProviderResource) ProviderResourceInput
 
-=======
 - [sdk/go] - Support for authoring resource methods in Go
   [#7379](https://github.com/pulumi/pulumi/pull/7379)
->>>>>>> 824fb397
 
 ### Bug Fixes