// Copyright 2016-2020, Pulumi Corporation.
//
// Licensed under the Apache License, Version 2.0 (the "License");
// you may not use this file except in compliance with the License.
// You may obtain a copy of the License at
//
//     http://www.apache.org/licenses/LICENSE-2.0
//
// Unless required by applicable law or agreed to in writing, software
// distributed under the License is distributed on an "AS IS" BASIS,
// WITHOUT WARRANTIES OR CONDITIONS OF ANY KIND, either express or implied.
// See the License for the specific language governing permissions and
// limitations under the License.

// nolint: lll
package dotnet

import (
	"strings"
	"text/template"

	"github.com/pulumi/pulumi/pkg/v3/codegen/schema"
)

// nolint:lll
const csharpUtilitiesTemplateText = `// *** WARNING: this file was generated by {{.Tool}}. ***
// *** Do not edit by hand unless you're certain you know what you are doing! ***

using System;
using System.IO;
using System.Reflection;
using Pulumi;

namespace {{.Namespace}}
{
    static class {{.ClassName}}
    {
        public static string? GetEnv(params string[] names)
        {
            foreach (var n in names)
            {
                var value = Environment.GetEnvironmentVariable(n);
                if (value != null)
                {
                    return value;
                }
            }
            return null;
        }

        static string[] trueValues = { "1", "t", "T", "true", "TRUE", "True" };
        static string[] falseValues = { "0", "f", "F", "false", "FALSE", "False" };
        public static bool? GetEnvBoolean(params string[] names)
        {
            var s = GetEnv(names);
            if (s != null)
            {
                if (Array.IndexOf(trueValues, s) != -1)
                {
                    return true;
                }
                if (Array.IndexOf(falseValues, s) != -1)
                {
                    return false;
                }
            }
            return null;
        }

        public static int? GetEnvInt32(params string[] names) => int.TryParse(GetEnv(names), out int v) ? (int?)v : null;

        public static double? GetEnvDouble(params string[] names) => double.TryParse(GetEnv(names), out double v) ? (double?)v : null;

        public static InvokeOptions WithVersion(this InvokeOptions? options)
        {
            if (options?.Version != null)
            {
                return options;
            }
            return new InvokeOptions
            {
                Parent = options?.Parent,
                Provider = options?.Provider,
                Version = Version,
            };
        }

        private readonly static string version;
        public static string Version => version;

        static Utilities()
        {
            var assembly = typeof(Utilities).GetTypeInfo().Assembly;
            using var stream = assembly.GetManifestResourceStream("{{.Namespace}}.version.txt");
            using var reader = new StreamReader(stream ?? throw new NotSupportedException("Missing embedded version.txt file"));
            version = reader.ReadToEnd().Trim();
            var parts = version.Split("\n");
            if (parts.Length == 2)
            {
                // The first part is the provider name.
                version = parts[1].Trim();
            }
        }
    }

    internal sealed class {{.Name}}ResourceTypeAttribute : Pulumi.ResourceTypeAttribute
    {
        public {{.Name}}ResourceTypeAttribute(string type) : base(type, Utilities.Version)
        {
        }
    }
}
`

var csharpUtilitiesTemplate = template.Must(template.New("CSharpUtilities").Parse(csharpUtilitiesTemplateText))

type csharpUtilitiesTemplateContext struct {
	Name      string
	Namespace string
	ClassName string
	Tool      string
}

// TODO(pdg): parameterize package name
const csharpProjectFileTemplateText = `<Project Sdk="Microsoft.NET.Sdk">

  <PropertyGroup>
    <GeneratePackageOnBuild>true</GeneratePackageOnBuild>
    <Authors>Pulumi Corp.</Authors>
    <Company>Pulumi Corp.</Company>
    <Description>{{.Package.Description}}</Description>
    <PackageLicenseExpression>{{.Package.License}}</PackageLicenseExpression>
    <PackageProjectUrl>{{.Package.Homepage}}</PackageProjectUrl>
    <RepositoryUrl>{{.Package.Repository}}</RepositoryUrl>
    <PackageIcon>logo.png</PackageIcon>

    <TargetFramework>netcoreapp3.1</TargetFramework>
    <Nullable>enable</Nullable>
    <UseSharedCompilation>false</UseSharedCompilation>
  </PropertyGroup>

  <PropertyGroup Condition="'$(Configuration)|$(Platform)'=='Debug|AnyCPU'">
    <GenerateDocumentationFile>true</GenerateDocumentationFile>
    <NoWarn>1701;1702;1591</NoWarn>
  </PropertyGroup>

  <PropertyGroup>
    <AllowedOutputExtensionsInPackageBuildOutputFolder>$(AllowedOutputExtensionsInPackageBuildOutputFolder);.pdb</AllowedOutputExtensionsInPackageBuildOutputFolder>
    <EmbedUntrackedSources>true</EmbedUntrackedSources>
    <PublishRepositoryUrl>true</PublishRepositoryUrl>
  </PropertyGroup>

  <PropertyGroup Condition="'$(GITHUB_ACTIONS)' == 'true'">
    <ContinuousIntegrationBuild>true</ContinuousIntegrationBuild>
  </PropertyGroup>

  <ItemGroup>
    <PackageReference Include="Microsoft.SourceLink.GitHub" Version="1.0.0" PrivateAssets="All" />
  </ItemGroup>

  <ItemGroup>
    <EmbeddedResource Include="version.txt" />
    <None Include="version.txt" Pack="True" PackagePath="content" />
    {{if .IncludePulumiPluginJSON }}
    <EmbeddedResource Include="pulumiplugin.json"/>
    <None Include="pulumiplugin.json" Pack="True" PackagePath="content" />
    {{end}}
  </ItemGroup>

  <ItemGroup>
    {{- range $package, $version := .PackageReferences}}
    <PackageReference Include="{{$package}}" Version="{{$version}}"{{if ispulumipkg $package}} ExcludeAssets="contentFiles"{{end}} />
    {{- end}}
  </ItemGroup>

  <ItemGroup>
    {{- range $projdir := .ProjectReferences}}
    <ProjectReference Include="{{$projdir}}"  />
    {{- end}}
  </ItemGroup>

  <ItemGroup>
    <None Include="logo.png">
      <Pack>True</Pack>
      <PackagePath></PackagePath>
    </None>
  </ItemGroup>

</Project>
`

var csharpProjectFileTemplate = template.Must(template.New("CSharpProject").Funcs(template.FuncMap{
	// ispulumipkg is used in the template to conditionally emit `ExcludeAssets="contentFiles"`
	// for `<PackageReference>`s that start with "Pulumi.", to prevent the references's contentFiles
	// from being included in this project's package. Otherwise, if a reference has version.txt
	// in its contentFiles, and we don't exclude contentFiles for the reference, the reference's
	// version.txt will be used over this project's version.txt.
	"ispulumipkg": func(s string) bool {
		return strings.HasPrefix(s, "Pulumi.")
	},
}).Parse(csharpProjectFileTemplateText))

type csharpProjectFileTemplateContext struct {
<<<<<<< HEAD
	XMLDoc                  string
	Package                 *schema.Package
	PackageReferences       map[string]string
	Version                 string
	IncludePulumiPluginJSON bool
=======
	XMLDoc            string
	Package           *schema.Package
	PackageReferences map[string]string
	ProjectReferences []string
	Version           string
>>>>>>> c98022fa
}<|MERGE_RESOLUTION|>--- conflicted
+++ resolved
@@ -201,17 +201,10 @@
 }).Parse(csharpProjectFileTemplateText))
 
 type csharpProjectFileTemplateContext struct {
-<<<<<<< HEAD
 	XMLDoc                  string
 	Package                 *schema.Package
 	PackageReferences       map[string]string
+	ProjectReferences       []string
 	Version                 string
 	IncludePulumiPluginJSON bool
-=======
-	XMLDoc            string
-	Package           *schema.Package
-	PackageReferences map[string]string
-	ProjectReferences []string
-	Version           string
->>>>>>> c98022fa
 }